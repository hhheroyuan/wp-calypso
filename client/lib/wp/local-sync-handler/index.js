/**
 * Module dependencies
 */
import localforage from 'localforage';
import { blackList } from './endpoints-list';
import { postList } from './endpoints-list';
import queryString from 'qs';
import debugFactory from 'debug';
import Hashes from 'jshashes';

const debug = debugFactory( 'local-sync-handler' );

// expose localforage just to development
window.LF = localforage;

const postsListKey = 'local-posts-list';

// default config object
const defaultConfig = {
	driver: localforage.INDEXEDDB,
	name: 'calypso',
	version: 1.0,
	//size: 4980736,
	storeName: 'calypso-store',
	description: 'Calypso app storing data'
};

/**
 * LocalSyncHandler class
 */
export class LocalSyncHandler {
	/**
	 * Create a LocalSyncHandler instance
	 *
	 * @param {Object} [config] - sync config
	 * @param {Function} handler - wpcom handler function
	 *
	 * @return {Function} sync wrapper function
	 */
	constructor( config, handler ) {
		if ( 'function' === typeof config ) {
			handler = config;
			config = {};
		}

		this.config = Object.assign( {}, defaultConfig, config );
		this._handler = handler;
		return this.wrapper( handler );
	}

	wrapper( handler ) {
		const self = this;

		return function( params, fn ) {
			const cloneParams = Object.assign( {}, params );
			const path = params.path;
			let qs = params.query ? queryString.parse( params.query ) : {};

			// response has been sent flag
			let responseSent = false;

			// generate an unique resource key
			const key = self.generateKey( params );

			debug( 'starting to get resource ...' );

			// detect /sites/$site/post/* endpoints
			if ( 'GET' !== params.method && self.checkInList( path, postList ) ) {
				return self.handlerPostRequests( key, params, fn );
			};

			// conditions to skip the proxy
			//  - endpoint in blacklist

			if ( self.checkInList( path, blackList ) ) {
				debug( 'skip proxy', '\n' );
				return handler( params, fn );
			};

			self.retrieveResponse( key, function( err, data ) {
				if ( err ) {
					// @TODO improve error handling here
					console.error( err );
				}

				if ( data ) {
					responseSent = true;

					// handle /site/$site/posts endpoint
					if ( /^\/sites\/.+\/posts$/.test( path ) ) {
						debug( '%o detected', '/sites/$site/posts' );

						// detect type 'post', status 'draft'
						if (
							'post' === qs.type &&
							/draft/.test( qs.status ) &&
							! qs.page_handle
						) {
							self.getLocalPostsList( ( listErr, list ) => {
								if ( listErr ) {
									throw listErr;
								}

								if ( list && list.length ) {
									debug( 'add lodal posts to response' );

									// clone the response
									const cloneData = Object.assign( {}, data );
									let newData = { posts: [], found: 0 };

									// update found property
									newData.found = cloneData.found + list.length;

									console.log( list );

									// merge list with posts list
<<<<<<< HEAD
									newData.posts = list.concat( cloneData.posts );
=======
									cloneData.posts = list.concat( cloneData.posts );
									console.log( `-> cloneData -> `, cloneData );

									cloneData.posts.forEach( post => {
										console.log( `-> post.ID -> `, post.ID );
									} );
>>>>>>> 92a98c78

									fn( null, newData );
								}
							} );
						} else {
							// no `draft` posts list
							fn( null, data );
						}
					} else {
						debug( '%o already storaged %o.', path, data );
						fn( null, data );
					}
				}

				// void request for local.XXXXX post
				if ( /^\/sites\/.+\/local\.\d+$/.test( path ) ) {
					debug( 'avoid sending request to WP.com for local.XXX post' );
					return;
				}

				debug( 'requesting to WP.com' );
				handler( params, ( resErr, resData ) => {
					if ( resErr ) {
						console.log( `-> resErr -> `, resErr );

						if ( responseSent ) {
							return;
						}

						return fn( resErr );
					}

					debug( 'WP.com response is here. %o', resData );

					if ( responseSent ) {
						debug( 'data is already stored. overwriting ...' );
					}

					if ( cloneParams.metaAPI && cloneParams.metaAPI.accessAllUsersBlogs ) {
						debug( 'skip proxy handler request ' );
						return fn( null, resData );
					}

					const isPostRequest = cloneParams &&
						cloneParams.method &&
						'post' === cloneParams.method.toLowerCase();

					if ( ! isPostRequest ) {
						let storingData = {
							response: resData,
							params: cloneParams
						};

						self.storeResponse( key, storingData );
					}

					if ( ! responseSent ) {
						fn( err, resData );
					}
				} );
			} );
		};
	}

	/**
	 * Generate a key from the given param object
	 *
	 * @param {Object} params - request parameters
	 * @return {String} request key
	 */
	generateKey( params ) {
		var key = params.apiVersion || '';
		key += '-' + params.method;
		key += '-' + params.path;

		if ( params.query ) {
			key += '-' + params.query;
		}

		debug( 'generating hash ... ' );
		let hash = new Hashes.SHA1().hex( key );

		// @TODO remove
		hash = key;
		debug( 'key: %o', hash );
		return hash;
	}

	retrieveResponse( key, fn = () => {} ) {
		localforage.config( this.config );
		debug( 'getting data from %o key', key );

		localforage.getItem( key, ( err, data ) => {
			if ( err ) {
				return fn( err )
			}

			if ( ! data ) {
				return fn();
			}

			fn( null, data.response || data );
		} );
	}

	/**
	 * Store the WP.com REST-API response with the given key.
	 *
	 * @param {String} key - local forage key identifier
	 * @param {Object} data - REST-API endoint response
	 * @param {Function} [fn] - callback
	 */
	storeResponse( key, data, fn = () => {} ) {
		localforage.config( this.config );
		debug( 'storing data in %o key', key );

		// clean some fields from endpoint response
		if ( data.response ) {
			delete data.response._headers;
		}

		localforage.setItem( key, data, fn );
	}

	checkInList( path, list ) {
		let inList = false;

		for ( let i = 0; i < list.length; i++ ) {
			let pattern = list[ i ];
			let re = new RegExp( pattern );
			if ( re.test( path ) ) {
				inList = true;
				continue;
			}
		}

		return inList;
	}

	handlerPostRequests( key, params, fn ) {
		console.log( `-> key -> `, key );
		console.log( `-> params -> `, params );
		console.log( ' ' );

		let isNewPostRequest = 'POST' === params.method;

		if ( isNewPostRequest ) {
			// add new post locally ...
			this.addNewLocalPost( params, fn );

			// ... and try to sync immediately
			this._handler( params, ( err, data ) => {
				if ( err ) {
					return console.error( err );
				}

				if ( data ) {
					debug( 'new post has been added' );

					console.log( `-> data -> `, data );
				}
			} );
		} else {
			this.editLocalPost( key, params, fn );
		}
		return;
	}

	addNewLocalPost( data, fn ) {
		let body = data.body;
		// create a random ID
		const postId = `local.${String( Math.random() ).substr( 2 )}`;

		body.ID = postId;
		body.isLocal = true;
		body.global_ID = postId;

		// create key for GET post endpoint
		let postGETKey = this.generateGETPostKey( postId, body.site_ID, 'GET' );
		console.log( `-> postGETKey -> `, postGETKey );

		debug( 'storging new post(%o)', postId );
		this.storeResponse( postGETKey, body, ( err, newPost ) => {
			if ( err ) {
				throw err;
			}

			this.addNewPostKeyToLocalList( postGETKey, postListErr => {
				if ( postListErr ) {
					throw postListErr;
				}

				fn( null, newPost );
			} );
		} );
	}

	generateGETPostKey( postId, siteId, method ) {
		return this.generateKey( {
			apiVersion: '1.1',
			path: `/sites/${siteId}/posts/${postId}`,
			method,
			query: 'context=edit&meta=autosave'
		} )
	}

	editLocalPost( key, data, fn ) {
		console.log( `-> data -> `, data );
		fn();
	}

	addNewPostKeyToLocalList( key, fn ) {
		// add post to local posts list
		localforage.config( this.config );
		localforage.getItem( postsListKey, ( err, list ) => {
			if ( err ) {
				throw err;
			}

			list = list || [];
			list.push( key );
			localforage.setItem( postsListKey, list, fn );
		} );
	}

	getLocalPostsList( fn ) {
		localforage.config( this.config );
		localforage.getItem( postsListKey, ( err, list ) => {
			if ( err ) {
				throw err;
			}

			let c = 0;
			let localPosts = [];

			list.forEach( key => {
				c++;
				this.retrieveResponse( key, ( errPost, post ) => {
					if ( err ) {
						throw err;
					}

					localPosts.push( post );
					--c || fn( null, localPosts );
				} );
			} );
		} );
	}
}<|MERGE_RESOLUTION|>--- conflicted
+++ resolved
@@ -114,16 +114,7 @@
 									console.log( list );
 
 									// merge list with posts list
-<<<<<<< HEAD
 									newData.posts = list.concat( cloneData.posts );
-=======
-									cloneData.posts = list.concat( cloneData.posts );
-									console.log( `-> cloneData -> `, cloneData );
-
-									cloneData.posts.forEach( post => {
-										console.log( `-> post.ID -> `, post.ID );
-									} );
->>>>>>> 92a98c78
 
 									fn( null, newData );
 								}
