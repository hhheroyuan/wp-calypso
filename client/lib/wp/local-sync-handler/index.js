--- conflicted
+++ resolved
@@ -125,12 +125,9 @@
 						return fn( null, resData );
 					}
 
-<<<<<<< HEAD
-					// do not store in POST requests
-					const isPostRequest = 'post' === cloneParams.method.toLowerCase();
-=======
-					const isPostRequest = cloneParams && cloneParams.method && 'post' === cloneParams.method.toLowerCase();
->>>>>>> 014d32e2
+					const isPostRequest = cloneParams &&
+						cloneParams.method &&
+						'post' === cloneParams.method.toLowerCase();
 
 					if ( ! isPostRequest ) {
 						let storingData = {
